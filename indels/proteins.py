#!/usr/bin/env python3

import sys
import pickle
import re
import os
import csv
import argparse
import pprint

from string import ascii_lowercase

from Bio import SeqIO, AlignIO
from Bio.SeqRecord import SeqRecord
from Bio.Alphabet import IUPAC
from Bio.Seq import Seq
from Bio.Emboss.Applications import NeedleallCommandline

from ind import trim_read, findEnds, endMatch, findGap, gapAlign

# Demand Python 3.
if sys.version_info[0] < 3:
    print("Python 3 is required, but you are using Python %i.%i.%i") % (
        sys.version_info[0], sys.version_info[1], sys.version_info[2])
    sys.exit(1)

def fastq_to_prot_gen(fastq, constant_seq):
    """
    Read in a fastq file. Start with constant sequence and capture the following 45
    :param fastq:
    :param constant_seq:
    :return:
    """
    for dna_record in SeqIO.parse(fastq, 'fastq'):
        dna = str(dna_record.seq)
        # first check whether it fits Remkes' library design
        gen = 'ATGCCCAAGAAGAAG[ACTG]{3}ACG([ACTG]{3})?CCG(GCG)?[ACTG]{3}CAG[ACTG]{3}AAC[ACTG]{3}GCCCCCGACGGC'
        good_seq = re.search(gen, dna)
        if not good_seq:
            continue
        # then extract the orf and translate it
        gene = re.search('ATGCCCAAGAAGAAG[ACTG]{36}', dna)
        orf = Seq(gene.group(0), IUPAC.unambiguous_dna)
        protein = orf.translate()

        yield SeqRecord(protein, id=dna_record.id)


def process_all_fastq(folder):
    """
    Scan all fastq files in input folder and convert them to protein sequence.
    :param folder:
    :return:
    """
    prot_files = []
    print(os.listdir(folder))
    for fqfile in os.listdir(folder):
        if fqfile.endswith('.fastq'):
            fq_path = os.path.join(folder, fqfile)
            prefix, ending = fqfile.rsplit('.', 1)
            print('Converting fastq file {0}'.format(fqfile))
            generator = fastq_to_prot_gen(fq_path, 'CTTTAAGAAGGAGATATACAT')
            SeqIO.write(generator, prefix + '.filt.prot.fa', 'fasta')
            prot_files.append(prefix + '.filt.prot.fa')

    return prot_files


def protein_needle(prot_files, reffile):
    """
    Use the Emboss Needle package to align fastq read to reference, return trimmed reads from the alignment
    :param prot_files: list of fastq file
    :param reffile: name of reference file
    :return:
    """
    aln_files = []

    for fqname in prot_files:
        prefix, suffix = os.path.splitext(fqname)
        alnname = prefix + '.aln'
        needle_cline = NeedleallCommandline(r'/opt/emboss/bin/needleall', asequence=reffile, bsequence=fqname,
                                            gapopen=3, gapextend=1, datafile='PNULL',
                                            verbose=False, outfile=alnname, aformat='fasta')
        needle_cline()

    return aln_files


def indel_len(sequence, start):
    l = 0
    while sequence[start + l] == '-':
        l += 1
    return l


def format_prot_insertion(ref_index, aa):
    inslist = []
    stop = False
    for i in range(len(aa)):
        inslist.append(str(ref_index) + ascii_lowercase[i] + aa[i])
        if str(aa[i]) == '*':
            stop = True
            break

    return stop, inslist


def find_protein_short(read, ref, ends):

    prot_short = []

    i = ends.get('start')
    ref_index = ends.get('start') + 1  # reference amino acid index

    while i < ends.get('end'):
        if read[i] != ref[i]:  # found a mutation
            if read[i] == '-':  # found a deletions
                prot_short.append(str(ref_index) + 'Δ')
                i += 1
                ref_index += 1
            elif ref[i] == '-':  # found an insertion
                # check the length: to handle insertions of multiple AAs correctly
                l = indel_len(ref, i)
                stop, inslist = format_prot_insertion(ref_index - 1, read[i:i+l])
                prot_short += inslist  # adding two lists together
                if stop:
                    break
                i += l
            else:  # substitutions
                prot_short.append(str(ref_index) + read[i])
                i += 1
                ref_index += 1
        else:
            i += 1
            ref_index += 1

    if prot_short == []:
        short = 'wt'
    else:
        short = '/'.join(prot_short)

    return short


def one_gate (alignment):

    counts = {}

    for pair in AlignIO.parse(alignment, "fasta", seq_count=2):
        # both read and ref are MutableSeq
        ref = str(pair[0].seq)
        read = str(pair[1].seq)
        readname = pair[1].id

        ref, read = trim_read(ref, read)

        # check that there is no frame shift or gross mistranslation
        ends = findEnds(read, ref, 0)
        if not endMatch(read, ref, ends, 2):
            print(ref, read)
            continue

        protein = find_protein_short(read, ref, ends)
        print(protein)

        try:
            counts[protein] += 1
        except KeyError:
            counts[protein] = 1

    # count the mutations
    n = 0
    threshold = 10
    for error in counts.keys():
        if counts[error] > threshold:
            n += 1

    print('Fount {0} total protein mutations, of which {1} have more than {2} counts'
          .format(len(counts), n, threshold))

    return counts


def count_all_gates(folder):

    all_references = {}

    print(os.listdir(folder))
    for alnfile in os.listdir(folder):
        if alnfile.endswith('.aln'):
            aln_path = os.path.join(folder, alnfile)
            refname, fraction, suffix = alnfile.split(".", 2)
            print('Counting alignment {0} in background {1} and activity fraction {2}'
                  .format(alnfile, refname, fraction))

            if refname not in all_references.keys():
                all_references[refname] = {}

            all_references[refname][fraction] = one_gate(aln_path)

    return all_references


def export_top_variants(background, fraction, filename, cutoff=100):
    with open(filename, 'w') as f:
        csv_writer = csv.writer(f, delimiter=',')
        csv_writer.writerow(['Mutation', 'Count'])
        for protein, count in all_ref[background][fraction].items():
            if count > cutoff:
                csv_writer.writerow([protein, count])
    return


<<<<<<< HEAD
# def single_position_enrichment(background, fraction, cutoff):
#     positions = {pos: {aa:0 for aa in ['A', 'D', 'F', 'G', 'I', 'K', 'L', 'M', 'P', 'V', 'W']}
#                  for pos in ['6', '7a', '10', '12', '14']}
#     positions['8'] = {'A': 0, 'Δ': 0}
#     wt = {'6': 'P', '7a': 'Δ', '8': 'Δ', '10': 'I', '12':'L', '14':'P'}
#     for protein, count in all_ref[background][fraction].items():
#         if count > cutoff:
#             mutations = protein.split('/') # convert into a dictonary: pos + mutation
#             for pos in wt.keys():
#                 if  # make the matching work
=======
def single_position_enrichment(all_ref, background, fraction):
    valid_aa = {'A', 'D', 'F', 'G', 'I', 'K', 'L', 'M', 'P', 'V', 'W', 'Y', 'Δ'}
    point_proportions = {pos: {aa: 0 for aa in valid_aa} for pos in ['6', '7a', '8', '10', '12', '14']}
    wt = {'6': 'P', '7a': 'Δ', '8': 'Δ', '10': 'I', '12':'L', '14':'P'}
    for protein, count in all_ref[background][fraction].items():
        if count > 5:
            # each mutation is a collection of mutations of the format Integer + single letter
            # AA code, separated by '/'
            # convert into a dictionary: pos + mutation
            mutations = protein.split('/')
            variant = {combo[:-1]: combo[-1] for combo in mutations}
            # check that all observed amino acids are real and not noise
            observed_aa = set(variant.values())
            if not observed_aa.issubset(valid_aa):
                continue
            for pos in wt.keys():  # need to do it this way so that WT positions are included
                try:
                    aa = variant[pos]
                except KeyError:
                    aa = wt[pos]
                point_proportions[pos][aa] += count

    return point_proportions


>>>>>>> c5bf99a2

if __name__ == "__main__":
    """
    Arguments:
    1.   Alignment of sequencing reads to a reference sequence in FASTA format. The
         reference comes before read sequence. (>Ref, seq, >Read, seq).
    (2.) Optional: DEBUG print a coloured representation of mismatches
    """
    parser = argparse.ArgumentParser(description='Finds all in-frame mutations in a gene')
    parser.add_argument('-f', '--folder', help='Folder containing multiple sequence alignments', required=True)
    parser.add_argument('-r', '--reference', required=False)
    parser.add_argument('-o', '--output', required=False)
    args = parser.parse_args()

<<<<<<< HEAD
    # # Convert fq files to protein fasta
    # prot_files = process_all_fastq(args.folder)
    # # Then make the alignment
    # prot_files = ['mek.high.filt.prot.fa', 'mek.med.filt.prot.fa', 'mek.low.filt.prot.fa']
    # aln_files = protein_needle(prot_files, args.reference)

    # On the first run, analyse all *.aln files in the target folder and create a dictionary of errors
    # Structure: all_ref[background][fraction][protein mutation] = all data about the mutations
    all_ref = count_all_gates(args.folder)
    #
    with open('Remkes_protein.p', 'wb') as f:
        pickle.dump(all_ref, f)

    # with open('Remkes_protein.p', 'rb') as f:
    #     all_ref = pickle.load(f)
=======
    # # # Convert fq files to protein fasta
    # prot_files = process_all_fastq(args.folder)
    # # # Then make the alignment
    # aln_files = protein_needle(prot_files, args.reference)

    # # On the first run, analyse all *.aln files in the target folder and create a dictionary of errors
    # # Structure: all_ref[background][fraction][protein mutation] = all data about the mutations
    # all_ref = count_all_gates(args.folder)
    #
    # with open('Remkes_protein.p', 'wb') as f:
    #     pickle.dump(all_ref, f)

    with open('Remkes_protein.p', 'rb') as f:
        all_ref = pickle.load(f)

    gates = ['high', 'med', 'low']

    for frac in gates:
        print('\n')
        point = single_position_enrichment(all_ref, 'mek', frac)
        pprint.pprint(point)
>>>>>>> c5bf99a2
<|MERGE_RESOLUTION|>--- conflicted
+++ resolved
@@ -161,7 +161,6 @@
             continue
 
         protein = find_protein_short(read, ref, ends)
-        print(protein)
 
         try:
             counts[protein] += 1
@@ -211,18 +210,6 @@
     return
 
 
-<<<<<<< HEAD
-# def single_position_enrichment(background, fraction, cutoff):
-#     positions = {pos: {aa:0 for aa in ['A', 'D', 'F', 'G', 'I', 'K', 'L', 'M', 'P', 'V', 'W']}
-#                  for pos in ['6', '7a', '10', '12', '14']}
-#     positions['8'] = {'A': 0, 'Δ': 0}
-#     wt = {'6': 'P', '7a': 'Δ', '8': 'Δ', '10': 'I', '12':'L', '14':'P'}
-#     for protein, count in all_ref[background][fraction].items():
-#         if count > cutoff:
-#             mutations = protein.split('/') # convert into a dictonary: pos + mutation
-#             for pos in wt.keys():
-#                 if  # make the matching work
-=======
 def single_position_enrichment(all_ref, background, fraction):
     valid_aa = {'A', 'D', 'F', 'G', 'I', 'K', 'L', 'M', 'P', 'V', 'W', 'Y', 'Δ'}
     point_proportions = {pos: {aa: 0 for aa in valid_aa} for pos in ['6', '7a', '8', '10', '12', '14']}
@@ -248,7 +235,6 @@
     return point_proportions
 
 
->>>>>>> c5bf99a2
 
 if __name__ == "__main__":
     """
@@ -263,34 +249,17 @@
     parser.add_argument('-o', '--output', required=False)
     args = parser.parse_args()
 
-<<<<<<< HEAD
     # # Convert fq files to protein fasta
-    # prot_files = process_all_fastq(args.folder)
+    prot_files = process_all_fastq(args.folder)
     # # Then make the alignment
-    # prot_files = ['mek.high.filt.prot.fa', 'mek.med.filt.prot.fa', 'mek.low.filt.prot.fa']
-    # aln_files = protein_needle(prot_files, args.reference)
+    aln_files = protein_needle(prot_files, args.reference)
 
     # On the first run, analyse all *.aln files in the target folder and create a dictionary of errors
     # Structure: all_ref[background][fraction][protein mutation] = all data about the mutations
     all_ref = count_all_gates(args.folder)
-    #
+
     with open('Remkes_protein.p', 'wb') as f:
         pickle.dump(all_ref, f)
-
-    # with open('Remkes_protein.p', 'rb') as f:
-    #     all_ref = pickle.load(f)
-=======
-    # # # Convert fq files to protein fasta
-    # prot_files = process_all_fastq(args.folder)
-    # # # Then make the alignment
-    # aln_files = protein_needle(prot_files, args.reference)
-
-    # # On the first run, analyse all *.aln files in the target folder and create a dictionary of errors
-    # # Structure: all_ref[background][fraction][protein mutation] = all data about the mutations
-    # all_ref = count_all_gates(args.folder)
-    #
-    # with open('Remkes_protein.p', 'wb') as f:
-    #     pickle.dump(all_ref, f)
 
     with open('Remkes_protein.p', 'rb') as f:
         all_ref = pickle.load(f)
@@ -300,5 +269,4 @@
     for frac in gates:
         print('\n')
         point = single_position_enrichment(all_ref, 'mek', frac)
-        pprint.pprint(point)
->>>>>>> c5bf99a2
+        pprint.pprint(point)